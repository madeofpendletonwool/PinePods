--- conflicted
+++ resolved
@@ -1635,7 +1635,6 @@
     }
 }
 
-<<<<<<< HEAD
 // Notification Calls
 
 #[derive(Debug, Serialize, Deserialize, Clone)]
@@ -1762,7 +1761,9 @@
         Err(Error::msg(format!(
             "Error sending test notification: {}",
             error_text
-=======
+          
+// OIDC Settings
+
 #[derive(Debug, Serialize)]
 pub struct AddOIDCProviderRequest {
     pub provider_name: String,
@@ -1864,7 +1865,6 @@
         Err(Error::msg(format!(
             "Failed to list OIDC providers: {}",
             response.status_text()
->>>>>>> b7e7ee70
         )))
     }
 }