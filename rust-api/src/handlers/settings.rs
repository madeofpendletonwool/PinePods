--- conflicted
+++ resolved
@@ -3444,10 +3444,7 @@
                 let _ = std::process::Command::new("chown")
                     .args(&[format!("{}:{}", puid, pgid), backup_path.clone()])
                     .output();
-<<<<<<< HEAD
-=======
-
->>>>>>> 08d5ccb0
+
                 // Check if backup file was created and get its size
                 let backup_info = match std::fs::metadata(&backup_path) {
                     Ok(metadata) => serde_json::json!({
