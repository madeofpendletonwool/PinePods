version: '3'
services:
  db:
    image: mariadb:latest
    environment:
      MYSQL_TCP_PORT: 3306
      MYSQL_ROOT_PASSWORD: password
      MYSQL_DATABASE: pypods_database
      MYSQL_COLLATION_SERVER: utf8mb4_unicode_ci
      MYSQL_CHARACTER_SET_SERVER: utf8mb4
      MYSQL_INIT_CONNECT: 'SET @@GLOBAL.max_allowed_packet=64*1024*1024;'
    ports:
      - "3306:3306"
    restart: always
  pinepods-proxy:
    image: madeofpendletonwool/pinepods-proxy:latest
    ports:
      - "8033:8000"
    restart: always
  pinepods:
    image: madeofpendletonwool/pinepods:latest
    ports:
      - "8034:8034"
    environment:
      # Default Admin User Information
      USERNAME: pinepods
      PASSWORD: password
      FULLNAME: John Pinepods
      EMAIL: john@pinepods.com
      # Database Vars
      DB_HOST: db
      DB_PORT: 3306
      DB_USER: root
      DB_PASSWORD: password
      DB_NAME: pypods_database
      # Image/Audio Proxy Vars
      PROXY_HOST: pinepods-proxy
      PROXY_PORT: 8033
      PROXY_PROTOCOL: http
<<<<<<< HEAD
      REVERSE_PROXY: "True"
      #Podcast Index API
      API_URL: 'https://api.pinepods.online/api/search'
=======
      REVERSE_PROXY: 'True'
>>>>>>> c60e65fd

    depends_on:
      - db
      - pinepods-proxy<|MERGE_RESOLUTION|>--- conflicted
+++ resolved
@@ -37,13 +37,10 @@
       PROXY_HOST: pinepods-proxy
       PROXY_PORT: 8033
       PROXY_PROTOCOL: http
-<<<<<<< HEAD
       REVERSE_PROXY: "True"
       #Podcast Index API
       API_URL: 'https://api.pinepods.online/api/search'
-=======
-      REVERSE_PROXY: 'True'
->>>>>>> c60e65fd
+
 
     depends_on:
       - db
