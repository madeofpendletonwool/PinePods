--- conflicted
+++ resolved
@@ -329,12 +329,9 @@
 - [ ] Ensure Queue Functions after episode End
 - [ ] Auto Update Button interactions based on current page. (EX. When on saved page - Save button should be Remove from Saved rather than Save)
 - [ ] Check for Added Podcasts to ensure you can't add a second time. Searching a podcast already added should present with remove button instead of add
-<<<<<<< HEAD
 - [ ] Test Edgecases and ensure errors can't happen throughout
 - [ ] Cleanup prints on server and client end. Make debugging functionality work again
-=======
 - [ ] Client release with Tauri
->>>>>>> eb7eae9f
 
 ### After Rust Revamp
 
