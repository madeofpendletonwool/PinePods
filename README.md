<p align="center">
  <img width="500" height="500" src="./images/pinepods-logo.jpeg">
</p>


# PinePods :evergreen_tree:

[![](https://dcbadge.vercel.app/api/server/ZkrDqPrf)](https://discord.gg/ZkrDqPrf)

- [PinePods :evergreen\_tree:](#pinepods-evergreen_tree)
- [Getting Started](#getting-started)
  - [Features](#features)
  - [Try it out! :zap:](#try-it-out-zap)
  - [Installing :runner:](#installing-runner)
    - [Server Installation :floppy\_disk:](#server-installation-floppy_disk)
      - [Compose File](#compose-file)
      - [Admin User Info](#admin-user-info)
      - [Proxy Info](#proxy-info)
      - [Note on the Search API](#note-on-the-search-api)
      - [Client API Vars](#client-api-vars)
      - [Start it up!](#start-it-up)
    - [Linux Client Install :computer:](#linux-client-install-computer)
    - [Windows Client Install :computer:](#windows-client-install-computer)
    - [Mac Client Install :computer:](#mac-client-install-computer)
    - [Android Install :iphone:](#android-install-iphone)
    - [ios Install :iphone:](#ios-install-iphone)
  - [Platform Availability](#platform-availability)
  - [ToDo (Listed in order they will be implemented)](#todo-listed-in-order-they-will-be-implemented)
  - [Screenshots :camera:](#screenshots-camera)

# Getting Started

PinePods is a Python based app that can sync podcasts for individual accounts that relies on a central database with a web frontend and apps available on multiple platforms

## Features

Pinepods is a complete podcasts management system and allows you to play, download, and keep track of podcasts you enjoy. It allows for searching new podcasts using The Podcast Index and provides a modern looking UI to browse through shows and episodes. In addition, Pinepods provides simple user managment and can be used by multiple users at once using a browser or app version. Everything is saved into a Mysql database including user settings, podcasts and episodes. It's fully self-hosted, and I provide an option to use a hosted API or you can also get one from the podcast API and use your own. There's even many different themes to choose from! Everything is fully dockerized and I provide a simple guide found below explaining how to install Pinepods on your own system.

## Try it out! :zap:

I try and maintain an instance of Pinepods that's publicly accessible for testing over at [try.pinepods.online](https://try.pinepods.online). Feel free to make an account there and try it out before making your own server instance. This is not intended as a permanant method of using Pinepods and it's expected you run your own server so accounts will often be deleted from there.

## Installing :runner:

There's potentially a few steps to getting Pinepods fully installed as after you get your server up and running fully. You can also install the client editions of your choice. The server install of Pinepods runs a server and a browser client over a port of your choice in order to be accessible on the web. With the client installs you simply give your install a specific url to connect to the database and then sign in.

### Server Installation :floppy_disk:

First, the server. It's hightly recommended you run the server using docker compose. Here's the docker compose yaml needed.

#### Compose File

```
version: '3'
services:
  db:
    image: mariadb:latest
    command: --wait_timeout=1800
    environment:
      MYSQL_TCP_PORT: 3306
      MYSQL_ROOT_PASSWORD: myS3curepass
      MYSQL_DATABASE: pypods_database
      MYSQL_COLLATION_SERVER: utf8mb4_unicode_ci
      MYSQL_CHARACTER_SET_SERVER: utf8mb4
      MYSQL_INIT_CONNECT: 'SET @@GLOBAL.max_allowed_packet=64*1024*1024;'
    volumes:
      - /home/user/pinepods/sql:/var/lib/mysql
    ports:
      - "3306:3306"
    restart: always
  pinepods:
    image: madeofpendletonwool/pinepods:latest
    ports:
    # Web Portal Port
      - "8034:8034"
    # API Server Port - Needed for Client Connections
      - "8032:8032"
    # Image Proxy Port - Needed to Display Some Images
      - "8000:8000"
    environment:
      # Default Admin User Information
      USERNAME: myadminuser01
      PASSWORD: myS3curepass
      FULLNAME: Pinepods Admin
      EMAIL: user@pinepods.online
      # Database Vars
      DB_HOST: db
      DB_PORT: 3306
      DB_USER: root
      DB_PASSWORD: myS3curepass
      DB_NAME: pypods_database
      # Image/Audio Proxy Vars
      PROXY_HOST: proxy.pinepods.online
      PROXY_PORT: 8000
      PROXY_PROTOCOL: https
      REVERSE_PROXY: "True"
      # Search Index API Vars
      API_URL: 'https://search.pinepods.online/api/search'
      # Client API Vars
      API_SERVER_PORT: 8032
    volumes:
    # Mount the download location on the server if you want to. You could mount a nas to this folder or something like that
      - /home/user/pinepods/downloads:/opt/pypods/downloads

    depends_on:
      - db
```

Make sure you change these variables to variables specific to yourself.

```
      MYSQL_ROOT_PASSWORD: password
      USERNAME: pinepods
      PASSWORD: password
      FULLNAME: John Pinepods
      EMAIL: john@pinepods.com
      DB_PASSWORD: password # This should match the MSQL_ROOT_PASSWORD
      PROXY_HOST: proxy.pinepods.online
      PROXY_PORT: 8033
      PROXY_PROTOCOL: http
      REVERSE_PROXY: "True"
      API_URL: 'https://api.pinepods.online/api/search'
```

Most of those are pretty obvious, but let's break a couple of them down.

#### Admin User Info

First of all, the USERNAME, PASSWORD, FULLNAME, and EMAIL vars are your details for your default admin account. This account will have admin credentails and will be able to log in right when you start up the app. Once started you'll be able to create more users and even more admins but you need an account to kick things off on. If you don't specify credentials in the compose file it will create an account with a random password for you but I would recommend just creating one for yourself.

#### Proxy Info

Second, the PROXY_HOST, PROXY_PORT, PROXY_PROTOCOL, and REVERSE_PROXY vars. Pinepods uses a proxy to route both images and audio files in order to prevent CORs issues in the app (Essentially so podcast images and audio displays correctly and securely). It runs a little internal Flask app to accomplish this. That's the Image/Audio Proxy Vars portion of the compose file. The application itself will then use this proxy to route media though. This proxy can also be ran over a reverse proxy. Here's few examples

**Recommended:**
Routed through proxy, secure, with reverse proxy

```
      PROXY_HOST: proxy.pinepods.online
      PROXY_PORT: 8033
      PROXY_PROTOCOL: https
      REVERSE_PROXY: "True"
```

*Note*: With reverse proxies you create a second proxy host. So for example my Pinepods instance itself runs at port 8034 at pinpods.online so my reverse proxy reflects that and I have a dns record for the domain created for pinepods.online to point to my public ip. In addition, my proxy is ran at port 8033 over domain proxy.pinepods.online. I created a seperate dns record for this pointed to my public ip.

*Also Note*: If you run pinepods over reverse proxy to secure it you **must** run the proxy server over reverse proxy as well to prevent mixed content in the browser

Direct to ip, insecure, and no reverse proxy

```
      PROXY_HOST: 192.168.0.30
      PROXY_PORT: 8033
      PROXY_PROTOCOL: http
      REVERSE_PROXY: "False"
```

Hostname, secure, and no reverse proxy

```
      PROXY_HOST: proxy.pinepods.online
      PROXY_PORT: 8033
      PROXY_PROTOCOL: https
      REVERSE_PROXY: "False"
```

Note: Changing REVERSE_PROXY to False adjusts what the application uses for the reverse proxy. In short it removed the port from the url it uses for routing since the reverse proxy will add the port for you.

So REVERSE_PROXY "True" - App will use
https://proxy.pinepods.online

REVERSE_PROXY "False" - App will use
https://proxy.pinepods.online:8033

#### Note on the Search API

Let's talk quickly about the searching API. This allows you to search for new podcasts and it queries either itunes or the podcast index for new podcasts. The podcast index requires an api key while itunes does not. If you'd rather not mess with the api at all simply set the API_URL to the one below.

```
API_URL: 'https://api.pinepods.online/api/search'
```

Above is an api that I maintain. I do not guarantee 100% uptime on this api though, it should be up most of the time besides a random internet or power outage here or there. A better idea though, and what I would honestly recommend is to maintain your own api. It's super easy. Check out the API docs for more information on doing this. Link Below -

https://www.pinepods.online/docs/API/search_api

####  Client API Vars

The Client API server port variable tells Pinepods what port to expose the FastAPI routes on. This is needed to connect to the server with the Pinepods client/app version. The API_SERVER_PORT variable and API server port that is exposed in the compose file need to be the same.
```
# API Server Port - Needed for Client Connections
  - "8032:8032"
...
API_SERVER_PORT: 8032
```
#### Start it up!

Either way, once you have everything all setup and your compose file created go ahead and run your

```
sudo docker-compose up
```

command on the main pinepods app to pull the container images and get started. Once fully started up you'll be able to access pinepods on the url you configured and you'll be able to start connecting clients as well once you get an API from the settings area in the web app. Check out the Tutorials on the documentation site for more information on how to do basic things.

https://pinepods.online/tutorial-basic/sign-in-homescreen.md

### Linux Client Install :computer:

Any of the client additions are super easy to get going. First head over to the releases page on Github

https://github.com/madeofpendletonwool/PinePods/releases

Grab the pinepods.tar file from the newest release. 

Extract, and then within the extracted folder you'll find an install.sh file. This file simply drops the icon file, and binary in place then installs a .desktop file so your computer will pick up on the app. Ensure the install file has executable permission

```
cd /pinepods/folder/location
chmod +x ./install.sh
```

Then run
```
./install.sh
```

From there, you should be able to search your computer for pinepods and find the client installed as long as your desktop environment supports .desktop files. Otherwise, you can also just run the 'pinepods' file from within the folder directory.

Once started you'll need to connect to your server and provide an api key. You can create an api key from the web version of the app. Go to settings and then scroll to the bottom. You'll see where you can generate a new key. Copy that, and put it in the api key textfield. 

Your server name is where the api server port comes in. 
```
    # API Server Port - Needed for Client Connections
      - "8032:8032"
```

So in my case running on my local computer I could enter http://localhost:8032

If you create a reverse proxy to that port you might enter https://api.mysite.com

### Windows Client Install :computer:

Any of the client additions are super easy to get going. First head over to the releases page on Github

https://github.com/madeofpendletonwool/PinePods/releases

Grab the Pinepods-Windows.zip file from the newest release. 

Simply extract, and then run.



Once started you'll need to connect to your server and provide an api key. You can create an api key from the web version of the app. Go to settings and then scroll to the bottom. You'll see where you can generate a new key. Copy that, and put it in the api key textfield. 

Your server name is where the api server port comes in. 
```
    # API Server Port - Needed for Client Connections
      - "8032:8032"
```

So in my case running on my local computer I could enter http://localhost:8032

If you create a reverse proxy to that port you might enter https://api.mysite.com

### Mac Client Install :computer:

Any of the client additions are super easy to get going. First head over to the releases page on Github

https://github.com/madeofpendletonwool/PinePods/releases

Grab the Pinepods-Mac.zip file from the newest release. 

Simply extract, and then go into Contents/MacOS. From there you can run the app.

You can also place the pinepods app right into your application folder on your mac. Just drag 'pinepods' right in. 

Once started you'll need to connect to your server and provide an api key. You can create an api key from the web version of the app. Go to settings and then scroll to the bottom. You'll see where you can generate a new key. Copy that, and put it in the api key textfield. 

Your server name is where the api server port comes in. 
```
    # API Server Port - Needed for Client Connections
      - "8032:8032"
```

So in my case running on my local computer I could enter http://localhost:8032

If you create a reverse proxy to that port you might enter https://api.mysite.com

### Android Install :iphone:

Coming Soon

### ios Install :iphone:

Coming Soon

## Platform Availability

The Intention is for this app to become available on Windows, Linux, Mac, Android, and IOS. Windows, Linux, Mac, and web are all currently available and working. For a temporary solution for phones you can access the web version from them. The server is run from docker and connects to the clients on all platforms.


## ToDo (Listed in order they will be implemented)

<<<<<<< HEAD
- [ ] Implement Postgresql as option for database backend
=======
- [ ] Postgresql backend instead of mysql
- [ ] Export and import of following podcasts (basically backups) 
- [ ] Import of custom rss feeds from URL
- [ ] Client sharing. Search network for other clients and play to them
Lightweight client
>>>>>>> 1ce2b8dc
- [ ] Rework local images to run through the image proxy for web
- [ ] How-to guides on doing things in the app
- [ ] Timestamps in playing page
- [ ] Full Screen Currently Playing Page (Mostly implemented. There's a couple bugs on the web version to fix)
- [ ] playing page not currently removing playing bar on bottom in app version
- [ ] Stream podcasts to other devices running pinepods over local network
- [ ] Pinepods lite. A light client used as a streaming device. No frontend
- [ ] Podcast list search
- [ ] Exportable backups 
- [ ] Mass delete options not appearing in web version. This seems to be a bug. It works totally fine in client app
- [ ] Implement page views for poddisplays that have over 30 episodes
- [ ] Jump to clicked timestamp
- [ ] Offline mode for playing locally downloaded episodes
- [ ] Allow for episodes to be played without being added
- [ ] Add highlight to indicate which page you're on
- [ ] Suggestions page - Create podcasts you might like based on the ones you already added
- [ ] Make scrolling screens roll up more. So that the currently playing episode doesn't get in the way of your view
- [ ] Rotating currently playing
- [ ] Playlist Priority - Similar to podcast republic
- [ ] Customizable login screens
- [ ] Better queue interaction. There should be a way to drop down current queue and view without changing route
- [ ] MFA Logins - Github integration and cloud logins (OAuth)
- [ ] Implement Browser edition sign in retention (This will require some kind of OAuth provider. Part of OAuth and MFA)
- [ ] Linux App    
  - [ ] Flatpak
  - [ ] Snap
- [ ] Mobile Apps
  - [ ] Sign in retention for mobile editions
  - [ ] Android App
  - [ ] IOS App
  - [ ] Packaging and automation
- [ ] Add verification before deleting user
- [ ] Rating System
- [ ] Sharing System

## Screenshots :camera:

Main Homepage with podcasts displayed
<p align="center">
  <img src="./images/screenshots/homethemed.png">
</p>

Loads of themes!
<p align="center">
  <img src="./images/screenshots/home.png">
</p>

Full Podcast Management
<p align="center">
  <img src="./images/screenshots/podpage.png">
</p>

Browse through episodes
<p align="center">
  <img src="./images/screenshots/podview.png">
</p>

Markdown and HTML display compatible
<p align="center">
  <img src="./images/screenshots/markdownview.png">
</p><|MERGE_RESOLUTION|>--- conflicted
+++ resolved
@@ -302,15 +302,10 @@
 
 ## ToDo (Listed in order they will be implemented)
 
-<<<<<<< HEAD
 - [ ] Implement Postgresql as option for database backend
-=======
-- [ ] Postgresql backend instead of mysql
 - [ ] Export and import of following podcasts (basically backups) 
 - [ ] Import of custom rss feeds from URL
-- [ ] Client sharing. Search network for other clients and play to them
-Lightweight client
->>>>>>> 1ce2b8dc
+- [ ] Client sharing. Search network for other clients and play to them Lightweight client
 - [ ] Rework local images to run through the image proxy for web
 - [ ] How-to guides on doing things in the app
 - [ ] Timestamps in playing page
