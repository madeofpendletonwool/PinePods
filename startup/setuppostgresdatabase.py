import os
import sys
from cryptography.fernet import Fernet
import string
import secrets
from passlib.hash import argon2
import psycopg
from argon2 import PasswordHasher
from argon2.exceptions import HashingError
import logging
import random

# Generate a random password
def generate_random_password(length=12):
    characters = string.ascii_letters + string.digits + string.punctuation
    return ''.join(random.choice(characters) for i in range(length))

# Hash the password using Argon2
def hash_password(password):
    ph = PasswordHasher()
    try:
        return ph.hash(password)
    except HashingError as e:
        print(f"Error hashing password: {e}")
        return None

# Set up basic configuration for logging
logging.basicConfig(level=logging.ERROR, format='%(asctime)s - %(levelname)s - %(message)s')

# Append the pinepods directory to sys.path for module import
sys.path.append('/pinepods')

try:
    # Attempt to import additional modules
    import database_functions.functions
    # import Auth.Passfunctions

    def hash_password(password: str):
        # Hash the password
        hashed_password = argon2.hash(password)
        # Argon2 includes the salt in the hashed output
        return hashed_password



    # Database variables
    db_host = os.environ.get("DB_HOST", "127.0.0.1")
    db_port = os.environ.get("DB_PORT", "5432")
    db_user = os.environ.get("DB_USER", "postgres")
    db_password = os.environ.get("DB_PASSWORD", "password")
    db_name = os.environ.get("DB_NAME", "pypods_database")

    # Function to create the database if it doesn't exist
    def create_database_if_not_exists():
        try:
            # Connect to the default 'postgres' database
            with psycopg.connect(
                host=db_host,
                port=db_port,
                user=db_user,
                password=db_password,
                dbname='postgres'
            ) as conn:
                conn.autocommit = True
                with conn.cursor() as cur:
                    # Check if the database exists
                    cur.execute("SELECT 1 FROM pg_database WHERE datname = %s", (db_name,))
                    exists = cur.fetchone()
                    if not exists:
                        logging.info(f"Database {db_name} does not exist. Creating...")
                        print(f"Database {db_name} does not exist. Creating...")
                        cur.execute(f"CREATE DATABASE {db_name}")
                        logging.info(f"Database {db_name} created successfully.")
                    else:
                        logging.info(f"Database {db_name} already exists.")
        except Exception as e:
            logging.error(f"Error creating database: {e}")
            raise

    # Create the database if it doesn't exist
    create_database_if_not_exists()

    # Create database connector
    cnx = psycopg.connect(
        host=db_host,
        port=db_port,
        user=db_user,
        password=db_password,
        dbname=db_name
    )

    # create a cursor to execute SQL statements
    cursor = cnx.cursor()

    def ensure_usernames_lowercase(cnx):
        with cnx.cursor() as cursor:
            cursor.execute('SELECT UserID, Username FROM "Users"')
            users = cursor.fetchall()
            for user_id, username in users:
                if username != username.lower():
                    cursor.execute('UPDATE "Users" SET Username = %s WHERE UserID = %s', (username.lower(), user_id))
                    print(f"Updated Username for UserID {user_id} to lowercase")

    def add_column_if_not_exists(cursor, table_name, column_name, column_definition):
        cursor.execute(f"""
            SELECT COUNT(*)
            FROM information_schema.columns
            WHERE table_name='{table_name}'
            AND column_name='{column_name}';
        """)
        if cursor.fetchone()[0] == 0:
            cursor.execute(f"""
                ALTER TABLE "{table_name}"
                ADD COLUMN {column_name} {column_definition};
            """)
            print(f"Column '{column_name}' added to table '{table_name}'")
        else:
            return

    # Create Users table first
    cursor.execute("""
        CREATE TABLE IF NOT EXISTS "Users" (
            UserID SERIAL PRIMARY KEY,
            Fullname VARCHAR(255),
            Username VARCHAR(255) UNIQUE,
            Email VARCHAR(255),
            Hashed_PW VARCHAR(500),
            IsAdmin BOOLEAN,
            Reset_Code TEXT,
            Reset_Expiry TIMESTAMP,
            MFA_Secret VARCHAR(70),
            TimeZone VARCHAR(50) DEFAULT 'UTC',
            TimeFormat INT DEFAULT 24,
            DateFormat VARCHAR(3) DEFAULT 'ISO',
            FirstLogin BOOLEAN DEFAULT false,
            GpodderUrl VARCHAR(255) DEFAULT '',
            Pod_Sync_Type VARCHAR(50) DEFAULT 'None',
            GpodderLoginName VARCHAR(255) DEFAULT '',
            GpodderToken VARCHAR(255) DEFAULT '',
            EnableRSSFeeds BOOLEAN DEFAULT FALSE,
            PlaybackSpeed NUMERIC(2,1) DEFAULT 1.0
        )
    """)
    cnx.commit()

    def add_playbackspeed_if_not_exist_users(cursor, cnx):
        try:
            cursor.execute("""
                SELECT column_name
                FROM information_schema.columns
                WHERE table_name='Users'
                AND column_name = 'playbackspeed'
            """)
            existing_column = cursor.fetchone()
            if not existing_column:
                cursor.execute("""
                    ALTER TABLE "Users"
                    ADD COLUMN PlaybackSpeed NUMERIC(2,1) DEFAULT 1.0
                """)
                print("Added 'PlaybackSpeed' column to 'Users' table.")
                cnx.commit()
            else:
                print("Column 'PlaybackSpeed' already exists in 'Users' table.")
        except Exception as e:
            print(f"Error checking PlaybackSpeed column in Users table: {e}")
            # Important: Don't try to commit here, as the transaction is already aborted

    # Usage - should be called during app startup
    add_playbackspeed_if_not_exist_users(cursor, cnx)

    # Create OIDCProviders next
    cursor.execute("""
        CREATE TABLE IF NOT EXISTS "OIDCProviders" (
            ProviderID SERIAL PRIMARY KEY,
            ProviderName VARCHAR(255) NOT NULL,
            ClientID VARCHAR(255) NOT NULL,
            ClientSecret VARCHAR(500) NOT NULL,
            AuthorizationURL VARCHAR(255) NOT NULL,
            TokenURL VARCHAR(255) NOT NULL,
            UserInfoURL VARCHAR(255) NOT NULL,
            Scope VARCHAR(255) DEFAULT 'openid email profile',
            ButtonColor VARCHAR(50) DEFAULT '#000000',
            ButtonText VARCHAR(255) NOT NULL,
            ButtonTextColor VARCHAR(50) DEFAULT '#000000',
            IconSVG TEXT,
            Enabled BOOLEAN DEFAULT true,
            Created TIMESTAMP DEFAULT CURRENT_TIMESTAMP,
            Modified TIMESTAMP DEFAULT CURRENT_TIMESTAMP
        )
    """)
    cnx.commit()

    # Now add all columns
    add_column_if_not_exists(cursor, 'Users', 'auth_type', 'VARCHAR(50) DEFAULT \'standard\'')
    add_column_if_not_exists(cursor, 'Users', 'oidc_provider_id', 'INT')
    add_column_if_not_exists(cursor, 'Users', 'oidc_subject', 'VARCHAR(255)')
    cnx.commit()

    # Now add foreign key
    cursor.execute("""
        SELECT COUNT(*)
        FROM information_schema.table_constraints
        WHERE constraint_name = 'fk_oidc_provider'
        AND table_name = 'Users';
    """)
    if cursor.fetchone()[0] == 0:
        cursor.execute("""
            ALTER TABLE "Users"
            ADD CONSTRAINT fk_oidc_provider
            FOREIGN KEY (oidc_provider_id)
            REFERENCES "OIDCProviders"(ProviderID);
        """)
        print("Foreign key constraint 'fk_oidc_provider' added")
    cnx.commit()

    # Create API Keys table last
    cursor.execute("""
        CREATE TABLE IF NOT EXISTS "APIKeys" (
            APIKeyID SERIAL PRIMARY KEY,
            UserID INT,
            APIKey TEXT,
            Created TIMESTAMP DEFAULT CURRENT_TIMESTAMP,
            FOREIGN KEY (UserID) REFERENCES "Users"(UserID) ON DELETE CASCADE
        )
    """)
    cnx.commit()

<<<<<<< HEAD
    cursor.execute("""
        CREATE TABLE IF NOT EXISTS "RssKeys" (
            RssKeyID SERIAL PRIMARY KEY,
            UserID INT,
            RssKey TEXT,
            Created TIMESTAMP DEFAULT CURRENT_TIMESTAMP,
            FOREIGN KEY (UserID) REFERENCES "Users"(UserID) ON DELETE CASCADE
        )   
    """)
    cnx.commit()

    cursor.execute("""
        CREATE TABLE IF NOT EXISTS "RssKeyMap" (
            RssKeyID INT,
            PodcastID INT,
            FOREIGN KEY (RssKeyID) REFERENCES "RssKeys"(RssKeyID) ON DELETE CASCADE
        )
    """)
    cnx.commit()

    cursor.execute("""
        SELECT COUNT(*)
        FROM information_schema.table_constraints
        WHERE constraint_name = 'PlaybackSpeed'
        AND table_name = 'Users';
    """)
    if cursor.fetchone()[0] == 0:
        cursor.execute("""
            ALTER TABLE "Users" ADD COLUMN PlaybackSpeed NUMERIC(2,1) DEFAULT 1.0;
        """)
        print("Column 'PlaybackSpeed' added to Users table")
    cnx.commit()

        # Now add foreign key
    cursor.execute("""
        SELECT COUNT(*)
        FROM information_schema.table_constraints
        WHERE constraint_name = 'PlaybackSpeed'
        AND table_name = 'Podcasts';
    """)
    if cursor.fetchone()[0] == 0:
        cursor.execute("""
            ALTER TABLE "Podcasts" ADD COLUMN PlaybackSpeed NUMERIC(2,1) DEFAULT 1.0;
        """)
        print("Column 'PlaybackSpeed' added to Podcasts table")
    cnx.commit()

=======
>>>>>>> f7c7cc83
    ensure_usernames_lowercase(cnx)


    try:
        cursor.execute("""
            CREATE TABLE IF NOT EXISTS "GpodderDevices" (
                DeviceID SERIAL PRIMARY KEY,
                UserID INT NOT NULL,
                DeviceName VARCHAR(255) NOT NULL,
                DeviceType VARCHAR(50) DEFAULT 'desktop',
                DeviceCaption VARCHAR(255),
                IsDefault BOOLEAN DEFAULT FALSE,
                LastSync TIMESTAMP DEFAULT CURRENT_TIMESTAMP,
                IsActive BOOLEAN DEFAULT TRUE,
                FOREIGN KEY (UserID) REFERENCES "Users"(UserID) ON DELETE CASCADE,
                UNIQUE(UserID, DeviceName)
            )
        """)
        cnx.commit()
        print("Created GpodderDevices table")

        # Create index for faster lookups
        cursor.execute("""
            CREATE INDEX IF NOT EXISTS idx_gpodder_devices_userid
            ON "GpodderDevices"(UserID)
        """)
        cnx.commit()

        # Create a table for subscription history/sync state
        cursor.execute("""
            CREATE TABLE IF NOT EXISTS "GpodderSyncState" (
                SyncStateID SERIAL PRIMARY KEY,
                UserID INT NOT NULL,
                DeviceID INT NOT NULL,
                LastTimestamp BIGINT DEFAULT 0,
                EpisodesTimestamp BIGINT DEFAULT 0,
                FOREIGN KEY (UserID) REFERENCES "Users"(UserID) ON DELETE CASCADE,
                FOREIGN KEY (DeviceID) REFERENCES "GpodderDevices"(DeviceID) ON DELETE CASCADE,
                UNIQUE(UserID, DeviceID)
            )
        """)
        cnx.commit()
        print("Created GpodderSyncState table")
    except Exception as e:
        print(f"Error creating GPodder tables: {e}")

    cursor.execute("""CREATE TABLE IF NOT EXISTS "UserStats" (
                        UserStatsID SERIAL PRIMARY KEY,
                        UserID INT UNIQUE,
                        UserCreated TIMESTAMP DEFAULT CURRENT_TIMESTAMP,
                        PodcastsPlayed INT DEFAULT 0,
                        TimeListened INT DEFAULT 0,
                        PodcastsAdded INT DEFAULT 0,
                        EpisodesSaved INT DEFAULT 0,
                        EpisodesDownloaded INT DEFAULT 0,
                        FOREIGN KEY (UserID) REFERENCES "Users"(UserID)
                    )""")


    # Generate a key
    key = Fernet.generate_key()

    # Create the AppSettings table
    cursor.execute("""
        CREATE TABLE IF NOT EXISTS "AppSettings" (
            AppSettingsID SERIAL PRIMARY KEY,
            SelfServiceUser BOOLEAN DEFAULT false,
            DownloadEnabled BOOLEAN DEFAULT true,
            EncryptionKey BYTEA,  -- Set the data type to BYTEA for binary data
            NewsFeedSubscribed BOOLEAN DEFAULT false
        )
    """)

    cursor.execute('SELECT COUNT(*) FROM "AppSettings" WHERE AppSettingsID = 1')
    count = cursor.fetchone()[0]

    if count == 0:
        cursor.execute("""
            INSERT INTO "AppSettings" (SelfServiceUser, DownloadEnabled, EncryptionKey)
            VALUES (false, true, %s)
        """, (key,))

    try:
        cursor.execute("""
            CREATE TABLE IF NOT EXISTS "EmailSettings" (
                EmailSettingsID SERIAL PRIMARY KEY,
                Server_Name VARCHAR(255),
                Server_Port INT,
                From_Email VARCHAR(255),
                Send_Mode VARCHAR(255),
                Encryption VARCHAR(255),
                Auth_Required BOOLEAN,
                Username VARCHAR(255),
                Password VARCHAR(255)
            )
        """)
    except Exception as e:
        logging.error(f"Failed to create EmailSettings table: {e}")

    try:
        cursor.execute("""
            SELECT COUNT(*) FROM "EmailSettings"
        """)
        rows = cursor.fetchone()


        if rows[0] == 0:
            cursor.execute("""
                INSERT INTO "EmailSettings" (Server_Name, Server_Port, From_Email, Send_Mode, Encryption, Auth_Required, Username, Password)
                VALUES ('default_server', 587, 'default_email@domain.com', 'default_mode', 'default_encryption', true, 'default_username', 'default_password')
            """)
    except Exception as e:
        print(f"Error setting default email data: {e}")

    def user_exists(cursor, username):
        cursor.execute("""
            SELECT 1 FROM "Users" WHERE Username = %s
        """, (username,))
        return cursor.fetchone() is not None

    # Insert or update the user in the database
    def insert_or_update_user(cursor, hashed_password):
        try:
            if user_exists(cursor, 'guest'):
                cursor.execute("""
                    UPDATE "Users"
                    SET Fullname = %s, Username = %s, Email = %s, Hashed_PW = %s, IsAdmin = %s
                    WHERE Username = %s
                """, ('Background Tasks', 'background_tasks', 'inactive', hashed_password, False, 'guest'))
                logging.info("Updated existing 'guest' user to 'background_tasks' user.")
            elif user_exists(cursor, 'bt'):
                cursor.execute("""
                    UPDATE "Users"
                    SET Fullname = %s, Username = %s, Email = %s, Hashed_PW = %s, IsAdmin = %s
                    WHERE Username = %s
                """, ('Background Tasks', 'background_tasks', 'inactive', hashed_password, False, 'bt'))
                logging.info("Updated existing 'guest' user to 'background_tasks' user.")
            else:
                cursor.execute("""
                    INSERT INTO "Users" (Fullname, Username, Email, Hashed_PW, IsAdmin)
                    VALUES (%s, %s, %s, %s, %s)
                    ON CONFLICT (Username) DO NOTHING
                """, ('Background Tasks', 'background_tasks', 'inactive', hashed_password, False))
        except Exception as e:
            print(f"Error inserting or updating user: {e}")
            logging.error("Error inserting or updating user: %s", e)


    try:
        # Generate and hash the password
        random_password = generate_random_password()
        hashed_password = hash_password(random_password)

        if hashed_password:
            insert_or_update_user(cursor, hashed_password)



    except Exception as e:
        print(f"Error setting default Background Task User: {e}")
        logging.error("Error setting default Background Task User: %s", e)


    try:
        # Check if API key exists for user_id
        cursor.execute('SELECT apikey FROM "APIKeys" WHERE userid = %s', (1,))

        result = cursor.fetchone()

        if result:
            api_key = result[0]
        else:
            import secrets
            import string
            alphabet = string.ascii_letters + string.digits
            api_key = ''.join(secrets.choice(alphabet) for _ in range(64))

            # Insert the new API key into the database using a parameterized query
            cursor.execute('INSERT INTO "APIKeys" (UserID, APIKey) VALUES (%s, %s)', (1, api_key))

            cnx.commit()

        with open("/tmp/web_api_key.txt", "w") as f:
            f.write(api_key)
    except Exception as e:
        print(f"Error creating web key: {e}")

    try:
        # First check if the table exists - use lowercase in the check since lower() is applied
        cursor.execute("""
            SELECT EXISTS (
                SELECT FROM information_schema.tables
                WHERE table_schema = 'public'
                AND lower(table_name) = 'usersettings'
            );
        """)
        table_exists = cursor.fetchone()[0]

        if not table_exists:
            # Fresh install - create the table with all columns
            # Important: Notice we're referencing "Users" (capital U) here
            cursor.execute("""
                CREATE TABLE IF NOT EXISTS "UserSettings" (
                    usersettingid SERIAL PRIMARY KEY,
                    userid INT UNIQUE,
                    theme VARCHAR(255) DEFAULT 'Nordic',
                    startpage VARCHAR(255) DEFAULT 'home',
                    FOREIGN KEY (userid) REFERENCES "Users"(userid)
                )
            """)
            print("UserSettings table created with startpage column included")
        else:
            # Get the actual table name (might be mixed case)
            cursor.execute("""
                SELECT table_name
                FROM information_schema.tables
                WHERE table_schema = 'public'
                AND lower(table_name) = 'usersettings'
            """)
            actual_table_name = cursor.fetchone()[0]
            print(f"Found existing UserSettings table as: {actual_table_name}")

            # Get all column names with their actual case
            cursor.execute(f"""
                SELECT column_name
                FROM information_schema.columns
                WHERE table_schema = 'public'
                AND lower(table_name) = 'usersettings'
            """)
            columns = [col[0] for col in cursor.fetchall()]
            print(f"Existing columns: {columns}")

            # Check if any variation of 'startpage' exists (case-insensitive)
            startpage_column_exists = False
            startpage_column_name = None
            for col in columns:
                if col.lower() == 'startpage':
                    startpage_column_exists = True
                    startpage_column_name = col
                    break

            if not startpage_column_exists:
                # The column doesn't exist, add it
                cursor.execute(f"""
                    ALTER TABLE "{actual_table_name}"
                    ADD COLUMN startpage VARCHAR(255) DEFAULT 'home'
                """)
                print("startpage column added to existing UserSettings table")
            else:
                print(f"startpage column exists as: {startpage_column_name}")

                # IMPORTANT: The API is trying to access 'startpage' but the column is 'StartPage'
                # Check if we need to fix this by checking the error from the log
                cursor.execute(f"""
                    SELECT 1
                    FROM information_schema.columns
                    WHERE table_schema = 'public'
                    AND table_name = lower('{actual_table_name}')
                    AND column_name = 'startpage'
                """)
                lowercase_exists = cursor.fetchone()

                if not lowercase_exists and startpage_column_name != 'startpage':
                    print(f"Column exists as {startpage_column_name} but code tries to access 'startpage'. Adding alias column...")
                    try:
                        # Add a new column and copy data from the existing one
                        cursor.execute(f"""
                            ALTER TABLE "{actual_table_name}"
                            ADD COLUMN startpage VARCHAR(255) DEFAULT 'home'
                        """)
                        # Fixed the column name reference in the UPDATE statement
                        cursor.execute(f"""
                            UPDATE "{actual_table_name}"
                            SET startpage = "{startpage_column_name}"
                        """)
                        print("Added lowercase startpage column for compatibility")
                    except Exception as e:
                        print(f"Error adding compatibility column: {e}")

        # Always commit the transaction
        cnx.commit()
    except Exception as e:
        # Log the general error and rollback
        print(f"Error handling usersettings table: {e}")
        cnx.rollback()

    admin_created = False
    try:
        admin_fullname = os.environ.get("FULLNAME")
        admin_username = os.environ.get("USERNAME")
        admin_email = os.environ.get("EMAIL")
        admin_pw = os.environ.get("PASSWORD")

        if all([admin_fullname, admin_username, admin_email, admin_pw]):
            hashed_pw = hash_password(admin_pw).strip()
            admin_insert_query = """
                INSERT INTO "Users" (Fullname, Username, Email, Hashed_PW, IsAdmin)
                VALUES (%s, %s, %s, %s, %s::boolean)
                ON CONFLICT (Username) DO NOTHING
                RETURNING UserID
            """
            cursor.execute(admin_insert_query, (admin_fullname, admin_username, admin_email, hashed_pw, True))
            admin_created = cursor.fetchone() is not None
            cnx.commit()
    except Exception as e:
        print(f"Error creating default admin: {e}")

    # Now handle UserStats and UserSettings
    try:
        # Background tasks user stats
        cursor.execute("""
            INSERT INTO "UserStats" (UserID) VALUES (1)
            ON CONFLICT (UserID) DO NOTHING
        """)
        if admin_created:
            cursor.execute("""
                INSERT INTO "UserStats" (UserID) VALUES (2)
                ON CONFLICT (UserID) DO NOTHING
            """)
            cursor.execute("""
                INSERT INTO "UserSettings" (UserID, Theme) VALUES (2, 'Nordic')
                ON CONFLICT (UserID) DO NOTHING
            """)
        cnx.commit()
    except Exception as e:
        print(f"Error creating user stats/settings: {e}")

    cursor.execute("""INSERT INTO "UserSettings" (UserID, Theme) VALUES ('1', 'Nordic') ON CONFLICT (UserID) DO NOTHING""")
    if admin_created:
        cursor.execute("""INSERT INTO "UserSettings" (UserID, Theme) VALUES ('2', 'Nordic') ON CONFLICT (UserID) DO NOTHING""")


    try:
        cursor.execute("""
            CREATE TABLE IF NOT EXISTS "Podcasts" (
                PodcastID SERIAL PRIMARY KEY,
                PodcastIndexID INT,
                PodcastName TEXT,
                ArtworkURL TEXT,
                Author TEXT,
                Categories TEXT,
                Description TEXT,
                EpisodeCount INT,
                FeedURL TEXT,
                WebsiteURL TEXT,
                Explicit BOOLEAN,
                UserID INT,
                AutoDownload BOOLEAN DEFAULT FALSE,
                StartSkip INT DEFAULT 0,
                EndSkip INT DEFAULT 0,
                Username TEXT,
                Password TEXT,
                IsYouTubeChannel BOOLEAN DEFAULT FALSE,
                NotificationsEnabled BOOLEAN DEFAULT FALSE,
                FeedCutoffDays INT DEFAULT 0,
                PlaybackSpeed NUMERIC(2,1) DEFAULT 1.0,
                PlaybackSpeedCustomized BOOLEAN DEFAULT FALSE,
                FOREIGN KEY (UserID) REFERENCES "Users"(UserID)
            )
        """)
        cnx.commit()  # Ensure changes are committed
    except Exception as e:
        print(f"Error adding Podcasts table: {e}")

    try:
        # Add unique constraint on UserID and FeedURL to fix the ON CONFLICT error
        cursor.execute("""
            DO $$
            BEGIN
                IF NOT EXISTS (
                    SELECT 1
                    FROM pg_constraint
                    WHERE conname = 'podcasts_userid_feedurl_key'
                ) THEN
                    -- Add the constraint if it doesn't exist
                    ALTER TABLE "Podcasts"
                    ADD CONSTRAINT podcasts_userid_feedurl_key
                    UNIQUE (UserID, FeedURL);
                END IF;
            END
            $$;
        """)
        cnx.commit()
        print("Added unique constraint on UserID and FeedURL to Podcasts table")
    except Exception as e:
        print(f"Error adding unique constraint to Podcasts table: {e}")

    def add_youtube_column_if_not_exist(cursor, cnx):
        try:
            cursor.execute("""
                SELECT column_name
                FROM information_schema.columns
                WHERE table_name='Podcasts'
                AND column_name = 'isyoutubechannel'
            """)
            existing_column = cursor.fetchone()

            if not existing_column:
                cursor.execute("""
                    ALTER TABLE "Podcasts"
                    ADD COLUMN "isyoutubechannel" BOOLEAN DEFAULT FALSE
                """)
                print("Added 'IsYouTubeChannel' column to 'Podcasts' table.")
                cnx.commit()
            else:
                print('IsYouTubeChannel column already exists')
        except Exception as e:
            print(f"Error adding IsYouTubeChannel column to Podcasts table: {e}")

    # Usage
    add_youtube_column_if_not_exist(cursor, cnx)

    def add_playbackspeed_if_not_exist_podcasts(cursor, cnx):
        try:
            cursor.execute("""
                SELECT column_name
                FROM information_schema.columns
                WHERE table_name='Podcasts'
                AND column_name = 'playbackspeed'
            """)
            existing_column = cursor.fetchone()
            if not existing_column:
                cursor.execute("""
                    ALTER TABLE "Podcasts"
                    ADD COLUMN PlaybackSpeed NUMERIC(2,1) DEFAULT 1.0
                """)
                print("Added 'PlaybackSpeed' column to 'Podcasts' table.")
                cnx.commit()
            else:
                print("Column 'PlaybackSpeed' already exists in 'Podcasts' table. ")
        except Exception as e:
            print(f"Error checking PlaybackSpeed column in Podcasts table: {e}")
            # No commit or rollback here, just like in your working example

    # Usage - should be called during app startup
    add_playbackspeed_if_not_exist_users(cursor, cnx)

    def add_playbackspeed_customized_if_not_exist(cursor, cnx):
        try:
            cursor.execute("""
                SELECT column_name
                FROM information_schema.columns
                WHERE table_name='Podcasts'
                AND column_name = 'playbackspeedcustomized'
            """)
            existing_column = cursor.fetchone()
            if not existing_column:
                cursor.execute("""
                    ALTER TABLE "Podcasts"
                    ADD COLUMN PlaybackSpeedCustomized BOOLEAN DEFAULT FALSE
                """)
                print("Added 'PlaybackSpeedCustomized' column to 'Podcasts' table.")
                cnx.commit()
            else:
                print('PlaybackSpeedCustomized column already exists')
        except Exception as e:
            print(f"Error adding PlaybackSpeedCustomized column to Podcasts table: {e}")

    # Usage - should be called during app startup
    add_playbackspeed_customized_if_not_exist(cursor, cnx)

    def add_feed_cutoff_column_if_not_exist(cursor, cnx):
        try:
            cursor.execute("""
                SELECT column_name
                FROM information_schema.columns
                WHERE table_name='Podcasts'
                AND column_name = 'feedcutoffdays'
            """)
            existing_column = cursor.fetchone()

            if not existing_column:
                cursor.execute("""
                    ALTER TABLE "Podcasts"
                    ADD COLUMN "feedcutoffdays" INT DEFAULT 0
                """)
                print("Added 'feedcutoffdays' column to 'Podcasts' table.")
                cnx.commit()
        except Exception as e:
            print(f"Error adding feedcutoffdays column to Podcasts table: {e}")

    add_feed_cutoff_column_if_not_exist(cursor, cnx)

    cursor.execute("SELECT to_regclass('public.\"Podcasts\"')")

    try:
        cursor.execute("""
            CREATE TABLE IF NOT EXISTS "Episodes" (
                EpisodeID SERIAL PRIMARY KEY,
                PodcastID INT,
                EpisodeTitle TEXT,
                EpisodeDescription TEXT,
                EpisodeURL TEXT,
                EpisodeArtwork TEXT,
                EpisodePubDate TIMESTAMP,
                EpisodeDuration INT,
                Completed BOOLEAN DEFAULT FALSE,
                FOREIGN KEY (PodcastID) REFERENCES "Podcasts"(PodcastID)
            )
        """)

        cnx.commit()  # Ensure changes are committed
    except Exception as e:
        print(f"Error adding Episodes table: {e}")

    try:
        cursor.execute("""
            CREATE TABLE IF NOT EXISTS "YouTubeVideos" (
                VideoID SERIAL PRIMARY KEY,
                PodcastID INT,
                VideoTitle TEXT,
                VideoDescription TEXT,
                VideoURL TEXT,
                ThumbnailURL TEXT,
                PublishedAt TIMESTAMP,
                Duration INT,
                YouTubeVideoID TEXT,
                Completed BOOLEAN DEFAULT FALSE,
                ListenPosition INT DEFAULT 0,
                FOREIGN KEY (PodcastID) REFERENCES "Podcasts"(PodcastID)
            )
        """)

        cnx.commit()  # Ensure changes are committed
    except Exception as e:
        print(f"Error adding YoutubeVideos table: {e}")

    def create_index_if_not_exists(cursor, index_name, table_name, column_name):
        cursor.execute(f"""
            SELECT 1
            FROM pg_indexes
            WHERE lower(indexname) = lower('{index_name}') AND tablename = '{table_name}'
        """)
        if not cursor.fetchone():
            cursor.execute(f'CREATE INDEX {index_name} ON "{table_name}"({column_name})')

    create_index_if_not_exists(cursor, "idx_podcasts_userid", "Podcasts", "UserID")
    create_index_if_not_exists(cursor, "idx_episodes_podcastid", "Episodes", "PodcastID")
    create_index_if_not_exists(cursor, "idx_episodes_episodepubdate", "Episodes", "EpisodePubDate")

    try:
        cursor.execute("""
            CREATE TABLE IF NOT EXISTS "People" (
                PersonID SERIAL PRIMARY KEY,
                Name TEXT,
                PersonImg TEXT,
                PeopleDBID INT,
                AssociatedPodcasts TEXT,
                UserID INT,
                FOREIGN KEY (UserID) REFERENCES "Users"(UserID)
            );

        """)
        cnx.commit()
    except Exception as e:
        print(f"Error creating People table: {e}")

    try:
        cursor.execute("""
            CREATE TABLE IF NOT EXISTS "PeopleEpisodes" (
                EpisodeID SERIAL PRIMARY KEY,
                PersonID INT,
                PodcastID INT,
                EpisodeTitle TEXT,
                EpisodeDescription TEXT,
                EpisodeURL TEXT,
                EpisodeArtwork TEXT,
                EpisodePubDate TIMESTAMP,
                EpisodeDuration INT,
                AddedDate TIMESTAMP DEFAULT CURRENT_TIMESTAMP,
                FOREIGN KEY (PersonID) REFERENCES "People"(PersonID),
                FOREIGN KEY (PodcastID) REFERENCES "Podcasts"(PodcastID)
            );

        """)
        cnx.commit()
    except Exception as e:
        print(f"Error creating People table: {e}")

    create_index_if_not_exists(cursor, "idx_people_episodes_person", "PeopleEpisodes", "PersonID")
    create_index_if_not_exists(cursor, "idx_people_episodes_podcast", "PeopleEpisodes", "PodcastID")


    try:
        cursor.execute("""
            CREATE TABLE IF NOT EXISTS "SharedEpisodes" (
                SharedEpisodeID SERIAL PRIMARY KEY,
                EpisodeID INT,
                UrlKey TEXT,
                ExpirationDate TIMESTAMP,
                FOREIGN KEY (EpisodeID) REFERENCES "Episodes"(EpisodeID)
            )
        """)
        cnx.commit()
    except Exception as e:
        print(f"Error creating SharedEpisodes table: {e}")


    cursor.execute("""CREATE TABLE IF NOT EXISTS "UserEpisodeHistory" (
                        UserEpisodeHistoryID SERIAL PRIMARY KEY,
                        UserID INT,
                        EpisodeID INT,
                        ListenDate TIMESTAMP,
                        ListenDuration INT,
                        FOREIGN KEY (UserID) REFERENCES "Users"(UserID),
                        FOREIGN KEY (EpisodeID) REFERENCES "Episodes"(EpisodeID)
                    )""")

    cursor.execute("""
        CREATE TABLE IF NOT EXISTS "UserVideoHistory" (
            UserVideoHistoryID SERIAL PRIMARY KEY,
            UserID INT,
            VideoID INT,
            ListenDate TIMESTAMP,
            ListenDuration INT DEFAULT 0,
            FOREIGN KEY (UserID) REFERENCES "Users"(UserID),
            FOREIGN KEY (VideoID) REFERENCES "YouTubeVideos"(VideoID)
        )
    """)

    def add_history_constraints_if_not_exists(cursor, cnx):
        try:
            # Check/add constraint for UserEpisodeHistory
            cursor.execute("""
                SELECT constraint_name
                FROM information_schema.table_constraints
                WHERE table_name = 'UserEpisodeHistory'
                AND constraint_type = 'UNIQUE'
                AND constraint_name = 'user_episode_unique'
            """)

            if not cursor.fetchone():
                cursor.execute("""
                    ALTER TABLE "UserEpisodeHistory"
                    ADD CONSTRAINT user_episode_unique
                    UNIQUE (UserID, EpisodeID)
                """)
                print("Added unique constraint to UserEpisodeHistory table.")
                cnx.commit()

            # Check/add constraint for UserVideoHistory
            cursor.execute("""
                SELECT constraint_name
                FROM information_schema.table_constraints
                WHERE table_name = 'UserVideoHistory'
                AND constraint_type = 'UNIQUE'
                AND constraint_name = 'user_video_unique'
            """)

            if not cursor.fetchone():
                cursor.execute("""
                    ALTER TABLE "UserVideoHistory"
                    ADD CONSTRAINT user_video_unique
                    UNIQUE (UserID, VideoID)
                """)
                print("Added unique constraint to UserVideoHistory table.")
                cnx.commit()
        except Exception as e:
            print(f"Error adding unique constraints to history tables: {e}")

    # Call this after creating both history tables
    add_history_constraints_if_not_exists(cursor, cnx)

    cursor.execute("""CREATE TABLE IF NOT EXISTS "SavedEpisodes" (
                        SaveID SERIAL PRIMARY KEY,
                        UserID INT,
                        EpisodeID INT,
                        SaveDate TIMESTAMP DEFAULT CURRENT_TIMESTAMP,
                        FOREIGN KEY (UserID) REFERENCES "Users"(UserID),
                        FOREIGN KEY (EpisodeID) REFERENCES "Episodes"(EpisodeID)
                    )""")

    cursor.execute("""CREATE TABLE IF NOT EXISTS "SavedVideos" (
        SaveID SERIAL PRIMARY KEY,
        UserID INT,
        VideoID INT,
        SaveDate TIMESTAMP DEFAULT CURRENT_TIMESTAMP,
        FOREIGN KEY (UserID) REFERENCES "Users"(UserID),
        FOREIGN KEY (VideoID) REFERENCES "YouTubeVideos"(VideoID)
        )""")


    # Create the DownloadedEpisodes table
    cursor.execute("""CREATE TABLE IF NOT EXISTS "DownloadedEpisodes" (
                    DownloadID SERIAL PRIMARY KEY,
                    UserID INT,
                    EpisodeID INT,
                    DownloadedDate TIMESTAMP DEFAULT CURRENT_TIMESTAMP,
                    DownloadedSize INT,
                    DownloadedLocation VARCHAR(255),
                    FOREIGN KEY (UserID) REFERENCES "Users"(UserID),
                    FOREIGN KEY (EpisodeID) REFERENCES "Episodes"(EpisodeID)
                    )""")

    cursor.execute("""CREATE TABLE IF NOT EXISTS "DownloadedVideos" (
        DownloadID SERIAL PRIMARY KEY,
        UserID INT,
        VideoID INT,
        DownloadedDate TIMESTAMP DEFAULT CURRENT_TIMESTAMP,
        DownloadedSize INT,
        DownloadedLocation VARCHAR(255),
        FOREIGN KEY (UserID) REFERENCES "Users"(UserID),
        FOREIGN KEY (VideoID) REFERENCES "YouTubeVideos"(VideoID)
        )""")

    # Create the EpisodeQueue table
    cursor.execute("""CREATE TABLE IF NOT EXISTS "EpisodeQueue" (
        QueueID SERIAL PRIMARY KEY,
        QueueDate TIMESTAMP DEFAULT CURRENT_TIMESTAMP,
        UserID INT,
        EpisodeID INT,
        QueuePosition INT NOT NULL DEFAULT 0,
        is_youtube BOOLEAN DEFAULT FALSE,
        FOREIGN KEY (UserID) REFERENCES "Users"(UserID)
    )""")

    def remove_episode_queue_constraint(cursor, cnx):
        try:
            # First check if the constraint exists
            check_constraint_query = """
                SELECT constraint_name
                FROM information_schema.table_constraints
                WHERE table_name = 'EpisodeQueue'
                AND constraint_name = 'EpisodeQueue_episodeid_fkey'
                AND constraint_type = 'FOREIGN KEY'
            """
            cursor.execute(check_constraint_query)
            constraint = cursor.fetchone()

            if constraint:
                # If it exists, drop it
                cursor.execute('ALTER TABLE "EpisodeQueue" DROP CONSTRAINT "EpisodeQueue_episodeid_fkey"')
                cnx.commit()
                print("Removed EpisodeQueue foreign key constraint")
            else:
                print("EpisodeQueue foreign key constraint not found - no action needed")

        except Exception as e:
            print(f"Error managing EpisodeQueue constraint: {e}")
            cnx.rollback()

    remove_episode_queue_constraint(cursor, cnx)

    def add_queue_youtube_column_if_not_exist(cursor, cnx):
        try:
            # Check if column exists using PostgreSQL's system catalog
            cursor.execute("""
                SELECT EXISTS (
                    SELECT 1
                    FROM information_schema.columns
                    WHERE table_name = 'EpisodeQueue'
                    AND column_name = 'is_youtube'
                )
            """)
            column_exists = cursor.fetchone()[0]

            if not column_exists:
                cursor.execute("""
                    ALTER TABLE "EpisodeQueue"
                    ADD COLUMN is_youtube BOOLEAN DEFAULT FALSE
                """)
                cnx.commit()
                print("Added 'is_youtube' column to 'EpisodeQueue' table.")
            else:
                print("Column 'is_youtube' already exists in 'EpisodeQueue' table.")

        except Exception as e:
            cnx.rollback()
            print(f"Error managing is_youtube column: {e}")

    add_queue_youtube_column_if_not_exist(cursor, cnx)

    # Create the Sessions table
    cursor.execute("""CREATE TABLE IF NOT EXISTS "Sessions" (
                    SessionID SERIAL PRIMARY KEY,
                    UserID INT,
                    value TEXT,
                    expire TIMESTAMP NOT NULL,
                    FOREIGN KEY (UserID) REFERENCES "Users"(UserID)
                    )""")
    cnx.commit()

    # First let's define our functions to check and add columns/tables
    def add_notification_column_if_not_exists(cursor, cnx):
        try:
            cursor.execute("""
                SELECT EXISTS (
                    SELECT 1
                    FROM information_schema.columns
                    WHERE table_name = 'Podcasts'
                    AND column_name = 'notificationsenabled'
                )
            """)
            column_exists = cursor.fetchone()[0]

            if not column_exists:
                cursor.execute("""
                    ALTER TABLE "Podcasts"
                    ADD COLUMN NotificationsEnabled BOOLEAN DEFAULT FALSE
                """)
                cnx.commit()
                print("Added 'NotificationsEnabled' column to 'Podcasts' table.")
            else:
                print("Column 'NotificationsEnabled' already exists in 'Podcasts' table.")
        except Exception as e:
            cnx.rollback()
            print(f"Error managing NotificationsEnabled column: {e}")

    add_notification_column_if_not_exists(cursor, cnx)

    # Now create the notification settings table if it doesn't exist
    try:
        cursor.execute("""
            CREATE TABLE IF NOT EXISTS "UserNotificationSettings" (
                SettingID SERIAL PRIMARY KEY,
                UserID INT,
                Platform VARCHAR(50) NOT NULL,
                Enabled BOOLEAN DEFAULT TRUE,
                NtfyTopic VARCHAR(255),
                NtfyServerUrl VARCHAR(255) DEFAULT 'https://ntfy.sh',
                GotifyUrl VARCHAR(255),
                GotifyToken VARCHAR(255),
                created_at TIMESTAMP DEFAULT CURRENT_TIMESTAMP,
                updated_at TIMESTAMP DEFAULT CURRENT_TIMESTAMP,
                FOREIGN KEY (UserID) REFERENCES "Users"(UserID),
                UNIQUE(UserID, platform)
            )
        """)
        cnx.commit()
        print("Checked/Created UserNotificationSettings table")
    except Exception as e:
        print(f"Error creating UserNotificationSettings table: {e}")


    try:
        # Create Playlists table with the unique constraint
        cursor.execute("""
            CREATE TABLE IF NOT EXISTS "Playlists" (
                PlaylistID SERIAL PRIMARY KEY,
                UserID INT NOT NULL,
                Name VARCHAR(255) NOT NULL,
                Description TEXT,
                IsSystemPlaylist BOOLEAN NOT NULL DEFAULT FALSE,
                PodcastIDs INTEGER[], -- Can be NULL to mean "all podcasts"
                IncludeUnplayed BOOLEAN NOT NULL DEFAULT TRUE,
                IncludePartiallyPlayed BOOLEAN NOT NULL DEFAULT TRUE,
                IncludePlayed BOOLEAN NOT NULL DEFAULT FALSE,
                MinDuration INTEGER, -- NULL means no minimum
                MaxDuration INTEGER, -- NULL means no maximum
                SortOrder VARCHAR(50) NOT NULL DEFAULT 'date_desc'
                    CHECK (SortOrder IN ('date_asc', 'date_desc',
                                       'duration_asc', 'duration_desc',
                                       'listen_progress', 'completion')),
                GroupByPodcast BOOLEAN NOT NULL DEFAULT FALSE,
                MaxEpisodes INTEGER, -- NULL means no limit
                PlayProgressMin FLOAT, -- NULL means no minimum progress requirement
                PlayProgressMax FLOAT, -- NULL means no maximum progress limit
                TimeFilterHours INTEGER, -- NULL means no time filter
                LastUpdated TIMESTAMP NOT NULL DEFAULT CURRENT_TIMESTAMP,
                Created TIMESTAMP NOT NULL DEFAULT CURRENT_TIMESTAMP,
                IconName VARCHAR(50) NOT NULL DEFAULT 'ph-playlist',
                FOREIGN KEY (UserID) REFERENCES "Users"(UserID) ON DELETE CASCADE,
                UNIQUE(UserID, Name),
                CHECK (PlayProgressMin IS NULL OR (PlayProgressMin >= 0 AND PlayProgressMin <= 100)),
                CHECK (PlayProgressMax IS NULL OR (PlayProgressMax >= 0 AND PlayProgressMax <= 100)),
                CHECK (PlayProgressMin IS NULL OR PlayProgressMax IS NULL OR PlayProgressMin <= PlayProgressMax),
                CHECK (MinDuration IS NULL OR MinDuration >= 0),
                CHECK (MaxDuration IS NULL OR MaxDuration >= 0),
                CHECK (MinDuration IS NULL OR MaxDuration IS NULL OR MinDuration <= MaxDuration),
                CHECK (TimeFilterHours IS NULL OR TimeFilterHours > 0),
                CHECK (MaxEpisodes IS NULL OR MaxEpisodes > 0)
            )
        """)
        cnx.commit()

        # First add the unique constraint if it doesn't exist
        cursor.execute("""
            DO $$
            BEGIN
                IF NOT EXISTS (
                    SELECT 1
                    FROM pg_constraint
                    WHERE conname = 'playlists_userid_name_key'
                ) THEN
                    ALTER TABLE "Playlists"
                    ADD CONSTRAINT playlists_userid_name_key UNIQUE(UserID, Name);
                END IF;
            END $$;
        """)
        cnx.commit()

        # Create PlaylistContents table
        cursor.execute("""
            CREATE TABLE IF NOT EXISTS "PlaylistContents" (
                PlaylistContentID SERIAL PRIMARY KEY,
                PlaylistID INT,
                EpisodeID INT,
                VideoID INT,
                Position INT,
                DateAdded TIMESTAMP DEFAULT CURRENT_TIMESTAMP,
                FOREIGN KEY (PlaylistID) REFERENCES "Playlists"(PlaylistID) ON DELETE CASCADE,
                FOREIGN KEY (EpisodeID) REFERENCES "Episodes"(EpisodeID) ON DELETE CASCADE,
                FOREIGN KEY (VideoID) REFERENCES "YouTubeVideos"(VideoID) ON DELETE CASCADE,
                CHECK ((EpisodeID IS NOT NULL AND VideoID IS NULL) OR (EpisodeID IS NULL AND VideoID IS NOT NULL))
            )
        """)
        cnx.commit()

        # Create indexes
        cursor.execute("""
            CREATE INDEX IF NOT EXISTS idx_playlists_userid ON "Playlists"(UserID);
            CREATE INDEX IF NOT EXISTS idx_playlist_contents_playlistid ON "PlaylistContents"(PlaylistID);
            CREATE INDEX IF NOT EXISTS idx_playlist_contents_episodeid ON "PlaylistContents"(EpisodeID);
            CREATE INDEX IF NOT EXISTS idx_playlist_contents_videoid ON "PlaylistContents"(VideoID);
        """)
        cnx.commit()

        # Define system playlists
        system_playlists = [
            {
                'name': 'Quick Listens',
                'description': 'Short episodes under 15 minutes, perfect for quick breaks',
                'min_duration': None,
                'max_duration': 900,  # 15 minutes
                'sort_order': 'duration_asc',
                'icon_name': 'ph-fast-forward'
            },
            {
                'name': 'Longform',
                'description': 'Extended episodes over 1 hour, ideal for long drives or deep dives',
                'min_duration': 3600,  # 1 hour
                'max_duration': None,
                'sort_order': 'duration_desc',
                'icon_name': 'ph-car'
            },
            {
                'name': 'Currently Listening',
                'description': 'Episodes you\'ve started but haven\'t finished',
                'min_duration': None,
                'max_duration': None,
                'sort_order': 'date_desc',
                'include_unplayed': False,
                'include_partially_played': True,
                'include_played': False,
                'icon_name': 'ph-play'
            },
            {
                'name': 'Fresh Releases',
                'description': 'Latest episodes from the last 24 hours',
                'min_duration': None,
                'max_duration': None,
                'sort_order': 'date_desc',
                'include_unplayed': True,
                'include_partially_played': False,
                'include_played': False,
                'time_filter_hours': 24,
                'icon_name': 'ph-sparkle'
            },
            {
                'name': 'Weekend Marathon',
                'description': 'Longer episodes (30+ minutes) perfect for weekend listening',
                'min_duration': 1800,  # 30 minutes
                'max_duration': None,
                'sort_order': 'duration_desc',
                'group_by_podcast': True,
                'icon_name': 'ph-couch'
            },
            {
                'name': 'Commuter Mix',
                'description': 'Episodes between 20-40 minutes, ideal for average commute times',
                'min_duration': 1200,  # 20 minutes
                'max_duration': 2400,  # 40 minutes
                'sort_order': 'date_desc',
                'icon_name': 'ph-train'
            },
            {
                'name': 'Almost Done',
                'description': 'Episodes you\'re close to finishing (75%+ complete)',
                'min_duration': None,
                'max_duration': None,
                'sort_order': 'date_asc',
                'include_unplayed': False,
                'include_partially_played': True,
                'include_played': False,
                'play_progress_min': 75.0,  # Add this
                'play_progress_max': None,  # Can add this too
                'icon_name': 'ph-hourglass'
            }
        ]

        # Insert system playlists
        for playlist in system_playlists:
            try:
                # First check if this playlist already exists
                cursor.execute("""
                    SELECT COUNT(*)
                    FROM "Playlists"
                    WHERE UserID = 1 AND Name = %s AND IsSystemPlaylist = TRUE
                """, (playlist['name'],))

                if cursor.fetchone()[0] == 0:
                    cursor.execute("""
                        INSERT INTO "Playlists" (
                            UserID,
                            Name,
                            Description,
                            IsSystemPlaylist,
                            MinDuration,
                            MaxDuration,
                            SortOrder,
                            GroupByPodcast,
                            IncludeUnplayed,
                            IncludePartiallyPlayed,
                            IncludePlayed,
                            IconName,
                            TimeFilterHours,
                            PlayProgressMin,
                            PlayProgressMax
                        ) VALUES (
                            1,
                            %s,
                            %s,
                            TRUE,
                            %s,
                            %s,
                            %s,
                            %s,
                            %s,
                            %s,
                            %s,
                            %s,
                            %s,
                            %s,
                            %s
                        )
                    """, (
                        playlist['name'],
                        playlist['description'],
                        playlist.get('min_duration'),
                        playlist.get('max_duration'),
                        playlist.get('sort_order', 'date_asc'),
                        playlist.get('group_by_podcast', False),
                        playlist.get('include_unplayed', True),
                        playlist.get('include_partially_played', True),
                        playlist.get('include_played', False),
                        playlist.get('icon_name', 'ph-playlist'),
                        playlist.get('time_filter_hours'),
                        playlist.get('play_progress_min'),
                        playlist.get('play_progress_max')
                    ))
                    cnx.commit()
                    print(f"Successfully added system playlist: {playlist['name']}")
                else:
                    print(f"System playlist already exists: {playlist['name']}")

            except Exception as e:
                print(f"Error handling system playlist {playlist['name']}: {e}")
                continue

        print("Checked/Created Playlist Tables")

    except psycopg.Error as err:
        logging.error(f"Database error: {err}")
    except Exception as e:
        logging.error(f"General error: {e}")


except psycopg.Error as err:
    logging.error(f"Database error: {err}")
except Exception as e:
    logging.error(f"General error: {e}")

# Ensure to close the cursor and connection
finally:
    if 'cursor' in locals():
        cursor.close()
    if 'cnx' in locals():
        cnx.close()<|MERGE_RESOLUTION|>--- conflicted
+++ resolved
@@ -225,7 +225,6 @@
     """)
     cnx.commit()
 
-<<<<<<< HEAD
     cursor.execute("""
         CREATE TABLE IF NOT EXISTS "RssKeys" (
             RssKeyID SERIAL PRIMARY KEY,
@@ -273,8 +272,6 @@
         print("Column 'PlaybackSpeed' added to Podcasts table")
     cnx.commit()
 
-=======
->>>>>>> f7c7cc83
     ensure_usernames_lowercase(cnx)
 
 
